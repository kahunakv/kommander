
using System.Diagnostics;
using Kommander.Communication;
using Kommander.Data;
using Kommander.Discovery;
using Kommander.Time;
using Kommander.WAL;
using Nixie;

namespace Kommander;

/// <summary>
/// Manages the Raft cluster.
/// </summary>
public sealed class RaftManager : IRaft
{
    internal readonly string LocalEndpoint;

    private readonly ActorSystem actorSystem;

    private readonly RaftConfiguration configuration;
    
    private readonly IWAL walAdapter;

    private readonly ICommunication communication;

    private readonly HybridLogicalClock hybridLogicalClock;
    
    private readonly ClusterHandler clusterHandler;

    private readonly RaftPartition?[] partitions;

    private readonly ILogger<IRaft> logger;

    internal List<RaftNode> Nodes { get; set; } = [];

    public IWAL WalAdapter => walAdapter;
    
    public ICommunication Communication => communication;
    
    public RaftConfiguration Configuration => configuration;

<<<<<<< HEAD
    /// <summary>
    /// Event when the restore process starts
    /// </summary>
    public event Action? OnRestoreStarted;
=======
    public HybridLogicalClock HybridLogicalClock => hybridLogicalClock;

    internal event Action? OnRestoreStarted;
>>>>>>> ab610f65

    /// <summary>
    /// Event when the restore process finishes
    /// </summary>
    public event Action? OnRestoreFinished;

<<<<<<< HEAD
    /// <summary>
    /// Event when a replication log is received
    /// </summary>
    public event Func<string, Task<bool>>? OnReplicationReceived;
    
=======
    internal event Func<string, Task<bool>>? OnReplicationReceived;

>>>>>>> ab610f65
    /// <summary>
    /// Constructor
    /// </summary>
    /// <param name="actorSystem"></param>
    /// <param name="configuration"></param>
    /// <param name="discovery"></param>
    /// <param name="walAdapter"></param>
    /// <param name="communication"></param>
    /// <param name="hybridLogicalClock"></param>
    /// <param name="logger"></param>
    public RaftManager(ActorSystem actorSystem,
        RaftConfiguration configuration,
        IDiscovery discovery,
        IWAL walAdapter,
        ICommunication communication,
        HybridLogicalClock hybridLogicalClock,
        ILogger<IRaft> logger)
    {
        this.actorSystem = actorSystem;
        this.configuration = configuration;
        this.walAdapter = walAdapter;
        this.communication = communication;
        this.logger = logger;
        this.hybridLogicalClock = hybridLogicalClock;
        
        LocalEndpoint = string.Concat(configuration.Host, ":", configuration.Port);
        
        partitions = new RaftPartition[configuration.MaxPartitions];

        clusterHandler = new(this, discovery);
    }
    
    /// <summary>
    /// Joins the cluster
    /// </summary>
    public async Task JoinCluster()
    {
        if (partitions[0] is null)
        {
            for (int i = 0; i < configuration.MaxPartitions; i++)
                partitions[i] = new(actorSystem, this, walAdapter, communication, i, logger);
        }

        await clusterHandler.JoinCluster(configuration);
    }

    /// <summary>
    /// Updates the internal state of the nodes
    /// </summary>
    public async Task UpdateNodes()
    {
        if (partitions[0] is null)
            return;

        await clusterHandler.UpdateNodes();
    }

    /// <summary>
    /// Returns the raft partition for the given partition number
    /// </summary>
    /// <param name="partition"></param>
    /// <returns></returns>
    /// <exception cref="RaftException"></exception>
    private RaftPartition GetPartition(int partition)
    {
        if (partitions[partition] is null)
            throw new RaftException("It has not yet joined the cluster.");

        if (partition < 0 || partition >= partitions.Length)
            throw new RaftException("Invalid partition.");

        return partitions[partition]!;
    }

    /// <summary>
    /// Passes the request to the appropriate partition
    /// </summary>
    /// <param name="request"></param>
    public void RequestVote(RequestVotesRequest request)
    {
        RaftPartition partition = GetPartition(request.Partition);
        partition.RequestVote(request);
    }

    /// <summary>
    /// Passes the request to the appropriate partition
    /// </summary>
    /// <param name="request"></param>
    public void Vote(VoteRequest request)
    {
        RaftPartition partition = GetPartition(request.Partition);
        partition.Vote(request);
    }

    /// <summary>
    /// Append logs in the appropriate partition
    /// Returns the index of the last log
    /// </summary>
    /// <param name="request"></param>
    /// <returns></returns>
    public async Task<long> AppendLogs(AppendLogsRequest request)
    {
        RaftPartition partition = GetPartition(request.Partition);
        return await partition.AppendLogs(request);
    }

    /// <summary>
    /// Replicate logs to the follower nodes
    /// </summary>
    /// <param name="partitionId"></param>
    /// <param name="message"></param>
    public void ReplicateLogs(int partitionId, string message)
    {
        RaftPartition partition = GetPartition(partitionId);
        partition.ReplicateLogs(message);
    }

    /// <summary>
    /// Replicates a checkpoint to the follower nodes
    /// </summary>
    /// <param name="partitionId"></param>
    public void ReplicateCheckpoint(int partitionId)
    {
        RaftPartition partition = GetPartition(partitionId);
        partition.ReplicateCheckpoint();
    }

    /// <summary>
    /// Calls the restore started event
    /// </summary>
    internal void InvokeRestoreStarted()
    {
        OnRestoreStarted?.Invoke();
    }
    
    /// <summary>
    /// Calls the restore finished event
    /// </summary>
    internal void InvokeRestoreFinished()
    {
        OnRestoreFinished?.Invoke();
    }

    /// <summary>
    /// Calls the replication received event
    /// </summary>
    /// <param name="obj"></param>
    internal async Task InvokeReplicationReceived(string? obj)
    {
        if (obj is null)
            return;

        if (OnReplicationReceived != null)
        {
            Func<string, Task<bool>> callback = OnReplicationReceived;
            await callback(obj);
        }
    }

    /// <summary>
    /// Returns the local endpoint
    /// </summary>
    /// <returns></returns>
    public string GetLocalEndpoint()
    {
        return LocalEndpoint;
    }
    
    /// <summary>
    /// Checks if the local node is the leader in the given partition
    /// </summary>
    /// <param name="partitionId"></param>
    /// <returns></returns>
    public async ValueTask<bool> AmILeaderQuick(int partitionId)
    {
        if (partitions[0] is null)
            return false;

        RaftPartition partition = GetPartition(partitionId);

        if (!string.IsNullOrEmpty(partition.Leader) && partition.Leader == LocalEndpoint)
            return true;

        try
        {
            NodeState response = await partition.GetState();

            if (response == NodeState.Leader)
                return true;

            return false;
        }
        catch (AskTimeoutException e)
        {
            Console.WriteLine("AmILeaderQuick: {0}", e.Message);
        }

        return false;
    }

    /// <summary>
    /// Checks if the local node is the leader in the given partition
    /// </summary>
    /// <param name="partitionId"></param>
    /// <returns></returns>
    /// <exception cref="RaftException"></exception>
    public async ValueTask<bool> AmILeader(int partitionId)
    {
        if (partitions[0] is null)
            return false;

        RaftPartition partition = GetPartition(partitionId);
        Stopwatch stopwatch = Stopwatch.StartNew();

        while (stopwatch.ElapsedMilliseconds < 60000)
        {
            if (!string.IsNullOrEmpty(partition.Leader) && partition.Leader == LocalEndpoint)
                return true;

            try
            {
                NodeState response = await partition.GetState();

                return response == NodeState.Leader;
            }
            catch (AskTimeoutException e)
            {
                Console.WriteLine("AmILeader: {0}", e.Message);
            }
        }

        throw new RaftException("Leader couldn't be found or is not decided");
    }

    /// <summary>
    /// Waits for the leader to be elected in the given partition
    /// If the leader is already elected, it returns the leader
    /// </summary>
    /// <param name="partitionId"></param>
    /// <returns></returns>
    /// <exception cref="RaftException"></exception>
    public async ValueTask<string> WaitForLeader(int partitionId)
    {
        RaftPartition partition = GetPartition(partitionId);
        Stopwatch stopwatch = Stopwatch.StartNew();

        while (stopwatch.ElapsedMilliseconds < 60000)
        {
            if (!string.IsNullOrEmpty(partition.Leader))
                return partition.Leader;

            try
            {
                NodeState response = await partition.GetState();

                if (response == NodeState.Leader)
                    return LocalEndpoint;

                if (string.IsNullOrEmpty(partition.Leader))
                {
                    await Task.Delay(500 + Random.Shared.Next(-50, 50));
                    continue;
                }

                return partition.Leader;
            }
            catch (AskTimeoutException e)
            {
                Console.WriteLine("WaitForLeader: {0}", e.Message);
            }
        }

        throw new RaftException("Leader couldn't be found or is not decided");
    }
    
    /// <summary>
    /// Returns the number of the partition for the given partition key
    /// </summary>
    /// <param name="partitionKey"></param>
    /// <returns></returns>
    public int GetPartitionKey(string partitionKey)
    {
        return HashUtils.ConsistentHash(partitionKey, configuration.MaxPartitions);
    }
}<|MERGE_RESOLUTION|>--- conflicted
+++ resolved
@@ -40,32 +40,23 @@
     
     public RaftConfiguration Configuration => configuration;
 
-<<<<<<< HEAD
+    public HybridLogicalClock HybridLogicalClock => hybridLogicalClock;
+
     /// <summary>
     /// Event when the restore process starts
     /// </summary>
-    public event Action? OnRestoreStarted;
-=======
-    public HybridLogicalClock HybridLogicalClock => hybridLogicalClock;
-
-    internal event Action? OnRestoreStarted;
->>>>>>> ab610f65
+    public event Action? OnRestoreStarted;        
 
     /// <summary>
     /// Event when the restore process finishes
     /// </summary>
     public event Action? OnRestoreFinished;
 
-<<<<<<< HEAD
     /// <summary>
     /// Event when a replication log is received
     /// </summary>
     public event Func<string, Task<bool>>? OnReplicationReceived;
     
-=======
-    internal event Func<string, Task<bool>>? OnReplicationReceived;
-
->>>>>>> ab610f65
     /// <summary>
     /// Constructor
     /// </summary>
